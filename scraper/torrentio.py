--- conflicted
+++ resolved
@@ -15,21 +15,14 @@
     
     try:
         url = construct_url(imdb_id, content_type, season, episode, opts)
-<<<<<<< HEAD
-=======
         logging.debug(f"Constructed Torrentio URL: {url}")
->>>>>>> fad53721
         response = fetch_data(url)
         if not response or 'streams' not in response:
             logging.warning(f"No streams found for IMDb ID: {imdb_id} in instance {instance}")
             return []
         #logging.debug(f"Torrentio returned {len(response['streams'])} total results before parsing")
         parsed_results = parse_results(response['streams'], instance)
-<<<<<<< HEAD
-
-=======
         #logging.debug(f"Successfully parsed {len(parsed_results)} results from Torrentio")
->>>>>>> fad53721
         return parsed_results
     except Exception as e:
         logging.error(f"Error in scrape_torrentio_instance for {instance}: {str(e)}", exc_info=True)
@@ -68,23 +61,6 @@
     for stream in streams:
         try:
             title = stream.get('title', '')
-<<<<<<< HEAD
-            #logging.debug(f"Raw title: {title}")
-            title_parts = title.split('\n')
-            name = title_parts[0].strip()
-            size = 0.0
-            seeders = 0
-            
-            # Look for size and seeder info in all parts
-            for part in title_parts:
-                size_info = parse_size(part)
-                if size_info > 0:
-                    size = size_info
-                seeder_info = parse_seeder(part)
-                if seeder_info > 0:
-                    seeders = seeder_info
-
-=======
             if not title:
                 no_title_count += 1
                 continue
@@ -115,7 +91,6 @@
             if not size_found:
                 logging.error(f"No size information found in any part of title: {title}")
 
->>>>>>> fad53721
             info_hash = stream.get("infoHash", "")
             if not info_hash:
                 no_info_hash_count += 1
@@ -131,11 +106,6 @@
                 'source': f'{instance}',
                 'magnet': magnet_link,
                 'seeders': seeders
-<<<<<<< HEAD
-            })
-            #logging.debug(f"Parsed result: title={name}, size={size}, seeders={seeders}")
-        except Exception as e:
-=======
             }
             results.append(result)
             logging.debug(f"Successfully parsed result: {result}")
@@ -145,7 +115,6 @@
             logging.error(f"Error parsing stream: {str(e)}")
             if 'title' in stream:
                 logging.error(f"Failed stream title: {stream['title']}")
->>>>>>> fad53721
             continue
     
     #skipped_count = no_title_count + no_info_hash_count + parse_error_count
@@ -161,26 +130,6 @@
     return results
 
 def parse_size(size_info: str) -> float:
-<<<<<<< HEAD
-    # Try the original pattern first
-    size_match = re.search(r'💾\s*([\d.]+)\s*(\w+)', size_info)
-    if not size_match:
-        # If the original pattern fails, try a more lenient pattern
-        size_match = re.search(r'([\d.]+)\s*(\w+)', size_info)
-    
-    if size_match:
-        size, unit = size_match.groups()
-        size = float(size)
-        if unit.lower() == 'gb':
-            return size
-        elif unit.lower() == 'mb':
-            converted_size = size / 1024
-            return converted_size
-        else:
-            return size
-    
-    #logging.debug("Returning 0.0 as fallback")
-=======
     try:
         # Try the original pattern first (emoji version)
         size_match = re.search(r'💾\s*([\d.]+)\s*(\w+)', size_info)
@@ -218,7 +167,6 @@
         logging.error(f"Error parsing size from '{size_info}': {str(e)}")
         return 0.0
     
->>>>>>> fad53721
     return 0.0
 
 def parse_seeder(seeder_info: str) -> int:
