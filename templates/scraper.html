{% extends "base.html" %}
{% block title %}Scraper{% endblock %}
{% block content %}
<style>
    @import url('{{ url_for('static', filename='css/scraper.css') }}');
    @import url('{{ url_for('static', filename='css/scraper_trending.css') }}');

    .trending-container p {
        font-style: italic;
        color: #888;
        text-align: center;
    }

    .tmdb-info {
        margin-top: 10px;
        margin-bottom: 0px;
        padding: 10px;
        color: #be1600;
        font-style: italic;
        text-align: center;
    }

    .loading {
        display: none;
        position: fixed;
        top: 0;
        left: 0;
        width: 100%;
        height: 100%;
        background-color: rgba(0, 0, 0, 0.5);
        z-index: 9999;
        justify-content: center;
        align-items: center;
    }

    .loading-content {
        background-color: #333;
        padding: 20px;
        border-radius: 5px;
        text-align: center;
    }

    .spinner {
        border: 4px solid #f3f3f3;
        border-top: 4px solid #3498db;
        border-radius: 50%;
        width: 40px;
        height: 40px;
        animation: spin 1s linear infinite;
        margin: 0 auto 10px;
    }

    @keyframes spin {
        0% { transform: rotate(0deg); }
        100% { transform: rotate(360deg); }
    }

    /* Table styles */
    table {
        border-spacing: 0;
        border-collapse: separate;
    }

    td, th {
        padding: 10px;
        vertical-align: middle;
    }

    tr {
        line-height: 1.4;
    }

    /* Cache status badges */
    .cache-status {
        display: inline-block;
        padding: 2px 8px;
        border-radius: 12px;
        font-size: 0.85em;
        font-weight: bold;
        text-transform: uppercase;
        margin-top: 5px;
        min-width: 120px;
        text-align: center;
        white-space: nowrap;
        overflow: hidden;
        text-overflow: ellipsis;
    }

    .cache-status.cached {
        background-color: #4CAF50;
        color: white;
    }

    .cache-status.not-cached {
        background-color: #f44336;
        color: white;
    }

    .cache-status.not-checked {
        background-color: #9e9e9e;
        color: white;
    }

    .cache-status.check-unavailable {
        background-color: #7a00e6;
        color: white;
    }

    .cache-status.unknown {
        background-color: #607d8b;
        color: white;
    }
</style>
    <div id="scraper-container" class="{% if not tmdb_api_key_set %}no-tmdb-api{% endif %}">
        <form id="search-form" action="{{ url_for('scraper.index') }}" method="post">
            <input type="text" name="search_term" placeholder="Enter search term" required>
            <select name="version" id="version-select">
<<<<<<< HEAD
=======
                <option value="No Version">No Version</option>
>>>>>>> fad53721
                {% for version in versions %}
                    <option value="{{ version }}">{{ version }}</option>
                {% endfor %}
            </select>
            <button id="searchformButton" type="submit">Search</button>
        </form>
        {% if not compact_view and not tmdb_api_key_set %}
        <div class="tmdb-info">
            <p>To load movie and TV show posters, please set your TMDB API key in the settings.</p>
        </div>
        {% endif %}
        <div class="trending-container" id="trendingContainer">
            <div class="trending-movies">
                <div class="trending-header">
                    <h2 class="trending-title">Trending Movies</h2>
                    <div class="trending-navigation">
                        <button id="scrollLeft_mv" class="trending-nav-button">
                            <svg xmlns="http://www.w3.org/2000/svg" width="24" height="24" viewBox="0 0 24 24" fill="none" stroke="currentColor" stroke-width="2" stroke-linecap="round" stroke-linejoin="round"><polyline points="15 18 9 12 15 6"></polyline></svg>
                        </button>
                        <button id="scrollRight_mv" class="trending-nav-button">
                            <svg xmlns="http://www.w3.org/2000/svg" width="24" height="24" viewBox="0 0 24 24" fill="none" stroke="currentColor" stroke-width="2" stroke-linecap="round" stroke-linejoin="round"><polyline points="9 18 15 12 9 6"></polyline></svg>
                        </button>
                    </div>
                </div>
                <div id="movieContainer" class="movie-list"></div>
            </div>
            <div class="trending-shows">
                <div class="trending-header">
                    <h2 class="trending-title">Trending Shows</h2>
                    <div class="trending-navigation">
                        <button id="scrollLeft_tv" class="trending-nav-button">
                            <svg xmlns="http://www.w3.org/2000/svg" width="24" height="24" viewBox="0 0 24 24" fill="none" stroke="currentColor" stroke-width="2" stroke-linecap="round" stroke-linejoin="round"><polyline points="15 18 9 12 15 6"></polyline></svg>
                        </button>
                        <button id="scrollRight_tv" class="trending-nav-button">
                            <svg xmlns="http://www.w3.org/2000/svg" width="24" height="24" viewBox="0 0 24 24" fill="none" stroke="currentColor" stroke-width="2" stroke-linecap="round" stroke-linejoin="round"><polyline points="9 18 15 12 9 6"></polyline></svg>
                        </button>
                    </div>
                </div>
                <div id="showContainer" class="show-list"></div>
            </div>
        </div>
        <div id="seasonResults" style="display: none;">
            <div id="season-info"></div>
            <select id="seasonDropdown"></select><button id="seasonPackButton">Season Pack</button>
            <div id="episodeResults"></div>
        </div>
        <div id="overlay" class="overlay">
            <div class="overlay-content">                
                <span class="close-btn">&times;</span>
                <div id="overlayContent"></div>
            </div>
        </div>
        <div id="searchResult"></div>
        <!-- Add this div for search results -->
        <div id="searchResults" style="display: none;">
            <h2>Search Results</h2>
            <div id="resultsList"></div>
        </div>
    </div>
    <script src="{{ url_for('static', filename='js/loading.js') }}"></script>
    <script src="{{ url_for('static', filename='js/scraper.js') }}"></script>
    <script src="{{ url_for('static', filename='js/notifications.js')}}"></script>
{% endblock %}<|MERGE_RESOLUTION|>--- conflicted
+++ resolved
@@ -115,10 +115,7 @@
         <form id="search-form" action="{{ url_for('scraper.index') }}" method="post">
             <input type="text" name="search_term" placeholder="Enter search term" required>
             <select name="version" id="version-select">
-<<<<<<< HEAD
-=======
                 <option value="No Version">No Version</option>
->>>>>>> fad53721
                 {% for version in versions %}
                     <option value="{{ version }}">{{ version }}</option>
                 {% endfor %}
