--- conflicted
+++ resolved
@@ -1,234 +1,3 @@
-<<<<<<< HEAD
-<h3>Content Sources Settings</h3>
-<div class="settings-expand-collapse-buttons">
-    <button type="button" class="settings-expand-all">Expand All</button>
-    <button type="button" class="settings-collapse-all">Collapse All</button>
-</div>
-<button id="add-source-btn" class="add-source-link">Add New Source</button>
-
-<script>
-    let contentSourceSettingsLoaded = false;
-    let scrapingVersionsLoaded = false;
-
-    document.addEventListener('DOMContentLoaded', function() {
-        loadSettings();
-    });
-
-    function loadSettings() {
-        Promise.all([
-            fetch('/settings/get_content_source_settings').then(response => response.json()),
-            fetch('/settings/get_scraping_versions').then(response => response.json())
-        ]).then(([contentSourceSettings, scrapingVersions]) => {
-            window.contentSourceSettings = contentSourceSettings;
-            window.scrapingVersions = scrapingVersions.versions;
-            contentSourceSettingsLoaded = true;
-            scrapingVersionsLoaded = true;
-            initializeContentSourcesFunctionality();
-        }).catch(error => {
-            console.error('Error fetching settings:', error);
-        });
-    }
-
-    function initializeContentSourcesFunctionality() {
-        initializeAddSourceButton();
-        initializeSourceButtons();
-    }
-
-    function initializeAddSourceButton() {
-        const addButton = document.getElementById('add-source-btn');
-        if (addButton) {
-            addButton.addEventListener('click', function(event) {
-                event.preventDefault();
-                if (contentSourceSettingsLoaded && scrapingVersionsLoaded) {
-                    showAddSourcePopup();
-                } else {
-                    console.error('Settings not loaded yet');
-                    showPopup({
-                        type: POPUP_TYPES.ERROR,
-                        message: 'Settings are still loading. Please try again in a moment.'
-                    });
-                }
-            });
-        } else {
-            console.error('Add source button not found');
-        }
-    }
-
-    function showAddSourcePopup() {
-        fetch('/settings/content-sources/types')
-            .then(response => response.json())
-            .then(data => {
-                const sourceTypes = data.source_types;
-                const dropdownOptions = sourceTypes.map(type => ({
-                    value: type,
-                    text: type
-                }));
-
-                window.showPopup({
-                    type: POPUP_TYPES.PROMPT,
-                    title: 'Add New Content Source',
-                    message: 'Select a content source type:',
-                    dropdownOptions: dropdownOptions,
-                    confirmText: 'Add Source',
-                    cancelText: 'Cancel',
-                    onConfirm: (selectedType) => {
-                        addContentSource({ type: selectedType });
-                    }
-                });
-            })
-            .catch(error => {
-                console.error('Error fetching content source types:', error);
-                window.showPopup({
-                    type: POPUP_TYPES.ERROR,
-                    message: 'Error fetching content source types. Please try again.'
-                });
-            });
-    }
-
-    function addContentSource(sourceData) {
-        fetch('/settings/content_sources/add', {
-            method: 'POST',
-            headers: {
-                'Content-Type': 'application/json',
-            },
-            body: JSON.stringify(sourceData)
-        })
-        .then(response => response.json())
-        .then(data => {
-            if (data.success) {
-                window.reloadTabContent('content-sources', () => {
-                    window.initializeExpandCollapse();
-                    initializeContentSourcesFunctionality(); // Add this line
-                    window.showPopup({
-                        type: POPUP_TYPES.SUCCESS,
-                        message: 'Content source added successfully',
-                    });
-                });
-            } else {
-                throw new Error(data.error || 'Unknown error');
-            }
-        })
-        .catch(error => {
-            console.error('Error adding content source:', error);
-            window.showPopup({
-                type: POPUP_TYPES.ERROR,
-                message: 'Error adding content source: ' + error.message
-            });
-        });
-    }
-
-    function initializeSourceButtons() {
-        const deleteButtons = document.querySelectorAll('.delete-source-btn');
-        deleteButtons.forEach(button => {
-            button.addEventListener('click', function() {
-                const sourceId = this.getAttribute('data-source-id');
-                deleteContentSource(sourceId);
-            });
-        });
-    }
-
-    function deleteContentSource(sourceId) {
-        showPopup({
-            type: POPUP_TYPES.CONFIRM,
-            title: 'Delete Content Source',
-            message: 'Are you sure you want to delete this content source?',
-            confirmText: 'Delete',
-            cancelText: 'Cancel',
-            onConfirm: () => {
-                fetch('/settings/content_sources/delete', {
-                    method: 'POST',
-                    headers: {
-                        'Content-Type': 'application/json',
-                    },
-                    body: JSON.stringify({ source_id: sourceId })
-                })
-                .then(response => response.json())
-                .then(data => {
-                    if (data.success) {
-                        window.reloadTabContent('content-sources', () => {
-                            window.initializeExpandCollapse();
-                            initializeContentSourcesFunctionality(); // Add this line
-                            showPopup({
-                                type: POPUP_TYPES.SUCCESS,
-                                message: 'Content source deleted successfully',
-                            });
-                        });
-                    } else {
-                        throw new Error(data.error || 'Unknown error');
-                    }
-                })
-                .catch(error => {
-                    console.error('Error deleting content source:', error);
-                    showPopup({
-                        type: POPUP_TYPES.ERROR,
-                        message: 'Error deleting content source: ' + error.message
-                    });
-                });
-            }
-        });
-    }
-</script>
-
-{% if settings['Content Sources'] is defined and settings['Content Sources'] is mapping %}
-    {% for source_id, config in settings['Content Sources'].items() %}
-    <div class="settings-section" data-source-id="{{ source_id }}">
-        <div class="settings-section-header">
-            <span class="settings-toggle-icon">+</span>
-            <h4>
-                {% if config.display_name %}
-                    {{ config.display_name }} [{{ source_id.split('_')[0] }}]
-                {% else %}
-                    {{ source_id }}
-                {% endif %}
-            </h4>
-            <div class="source-buttons">
-                <button type="button" class="delete-source-btn" data-source-id="{{ source_id }}">Delete Source</button>
-            </div>
-        </div>
-        <div class="settings-section-content" style="display: none;">
-            {% for key, value in config.items() %}
-            {% if key != 'type' %}
-            <div class="settings-form-group">
-                {% if key == 'versions' %}
-                    <label class="settings-title">Versions:</label>
-                    <div class="version-checkboxes">
-                        {% for version in settings.Scraping.versions.keys() %}
-                        <label>
-                            <input type="checkbox" name="Content Sources.{{ source_id }}.versions" value="{{ version }}"
-                                {% if version in value %}checked{% endif %}>
-                            {{ version }}
-                        </label>
-                        {% endfor %}
-                    </div>
-                {% elif key == 'enabled' %}
-                    <label class="settings-title">
-                        <input type="checkbox" id="content-sources-{{ source_id }}-{{ key }}" name="Content Sources.{{ source_id }}.{{ key }}" {% if value %}checked{% endif %}>
-                        {{ key|replace('_', ' ')|title }}
-                    </label>
-                {% else %}
-                    <label for="content-sources-{{ source_id }}-{{ key }}" class="settings-title">{{ key|replace('_', ' ')|title }}:</label>
-                    {% if value is iterable and (value is not string) %}
-                    <select id="content-sources-{{ source_id }}-{{ key }}" name="Content Sources.{{ source_id }}.{{ key }}" multiple class="settings-input">
-                        {% for option in value %}
-                        <option value="{{ option }}" selected>{{ option }}</option>
-                        {% endfor %}
-                    </select>
-                    {% else %}
-                    <input type="text" id="content-sources-{{ source_id }}-{{ key }}" name="Content Sources.{{ source_id }}.{{ key }}" value="{{ value }}" class="settings-input">
-                    {% endif %}
-                {% endif %}
-                {% if settings_schema['Content Sources'] is defined and settings_schema['Content Sources'].schema is defined and settings_schema['Content Sources'].schema[config.type] is defined and settings_schema['Content Sources'].schema[config.type][key] is defined and settings_schema['Content Sources'].schema[config.type][key].description is defined %}
-                <p class="settings-description">{{ settings_schema['Content Sources'].schema[config.type][key].description }}</p>
-                {% endif %}
-            </div>
-            {% endif %}
-            {% endfor %}
-        </div>
-    </div>
-    {% endfor %}
-{% else %}
-    <p>No Content Sources configured or invalid configuration.</p>
-=======
 <h3>Content Sources Settings</h3>
 <div class="settings-expand-collapse-buttons">
     <button type="button" class="settings-expand-all">Expand All</button>
@@ -472,5 +241,4 @@
     {% endfor %}
 {% else %}
     <p>No Content Sources configured or invalid configuration.</p>
->>>>>>> fad53721
 {% endif %}